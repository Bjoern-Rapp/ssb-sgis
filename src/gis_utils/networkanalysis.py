from typing import Tuple

<<<<<<< HEAD
import igraph
import numpy as np
=======
>>>>>>> 5759ff80
from geopandas import GeoDataFrame
from igraph import Graph
from pandas import DataFrame

from .directednetwork import DirectedNetwork
from .geopandas_utils import push_geom_col
from .network import Network
from .networkanalysisrules import NetworkAnalysisRules
from .od_cost_matrix import od_cost_matrix
from .points import EndPoints, StartPoints
from .service_area import service_area
from .shortest_path import shortest_path


class NetworkAnalysis:
    """Class that holds the actual network analysis methods.

    Args:
        network: either the base Network class or a subclass, chiefly the DirectedNetwork class.
            The network should be customized beforehand, but can also be accessed through
            the 'network' attribute of this class.
        cost: e.i. 'minutes' or 'meters'. Or custom numeric column.
        search_tolerance: meters.
        search_factor: .
        cost_to_nodes: .

    Example:

    roads = gpd.GeoDataFrame(filepath_roads)
    points = gpd.GeoDataFrame(filepath_points)

    # the data should have crs with meters as units, e.g. UTM:
    roads = roads.to_crs(25833)
    points = points.to_crs(25833)

    nw = (
        DirectedNetwork(roads)
        .make_directed_network_osm()
        .remove_isolated()
        )

    nwa = NetworkAnalysis(nw, cost="minutes")

    od = nwa.od_cost_matrix(p, p)

    """

    def __init__(
        self,
        network: Network | DirectedNetwork,
        rules: NetworkAnalysisRules,
    ):
        self.network = network
        self.rules = rules

        if not isinstance(rules, NetworkAnalysisRules):
            raise ValueError(
                f"'rules' should be of type NetworkAnalysisRules. Got {type(rules)}"
            )

        if not isinstance(network, (Network, DirectedNetwork)):
            raise ValueError(
                f"'network' should of type DirectedNetwork or Network. Got {type(network)}"
            )

        self.network.gdf = self.rules.validate_cost(self.network.gdf, raise_error=False)

        self.update_point_wkts()
        self.rules.update_rules()

    def od_cost_matrix(
        self,
        startpoints: GeoDataFrame,
        endpoints: GeoDataFrame,
        id_col: str | Tuple[str, str] | None = None,
        lines: bool = False,
        **kwargs,
    ) -> DataFrame | GeoDataFrame:
        self.prepare_network_analysis(startpoints, endpoints, id_col)

        results = od_cost_matrix(
            graph=self.graph,
            startpoints=self.startpoints.gdf,
            endpoints=self.endpoints.gdf,
            cost=self.rules.cost,
            lines=lines,
            **kwargs,
        )

        self.startpoints.get_n_missing(results, "origin")
        self.endpoints.get_n_missing(results, "destination")

        if id_col:
            results["origin"] = results["origin"].map(self.startpoints.id_dict)
            results["destination"] = results["destination"].map(self.endpoints.id_dict)

        if lines:
            results = push_geom_col(results)

        return results

    def shortest_path(
        self,
        startpoints: GeoDataFrame,
        endpoints: GeoDataFrame,
        id_col: str | Tuple[str, str] | None = None,
        summarise: bool = False,
        **kwargs,
    ) -> GeoDataFrame:
        self.prepare_network_analysis(startpoints, endpoints, id_col)

        results = shortest_path(
            graph=self.graph,
            startpoints=self.startpoints.gdf,
            endpoints=self.endpoints.gdf,
            cost=self.rules.cost,
            roads=self.network.gdf,
            summarise=summarise,
            **kwargs,
        )

        if not summarise:
            self.startpoints.get_n_missing(results, "origin")
            self.endpoints.get_n_missing(results, "destination")

        if id_col and not summarise:
            results["origin"] = results["origin"].map(self.startpoints.id_dict)
            results["destination"] = results["destination"].map(self.endpoints.id_dict)

        results = push_geom_col(results)

        return results

    def service_area(
        self, startpoints: GeoDataFrame, id_col: str | None = None, **kwargs
    ) -> GeoDataFrame:
        self.prepare_network_analysis(startpoints, id_col=id_col)

        results = service_area(
            self.graph,
            self.startpoints.gdf,
            self.rules.cost,
            self.network.gdf,
            **kwargs,
        )

        if id_col:
            results[id_col] = results["origin"].map(self.startpoints.id_dict)
            results = results.drop("origin", axis=1)

        results = push_geom_col(results)

        return results

    def prepare_network_analysis(
        self, startpoints, endpoints=None, id_col: str | None = None
    ) -> None:
        """Prepares the cost column, node ids and start- and endpoints.
        Also updates the graph if it is not yet created and no parts of the analysis has changed.
        this method is run inside od_cost_matrix, shortest_path and service_area.
        """

        self.network.gdf = self.rules.validate_cost(self.network.gdf, raise_error=True)

        self.startpoints = StartPoints(
            startpoints,
            id_col=id_col,
            temp_idx_start=max(self.network.nodes.node_id.astype(int)) + 1,
        )

        if endpoints is not None:
            self.endpoints = EndPoints(
                endpoints,
                id_col=id_col,
                temp_idx_start=max(self.startpoints.gdf.temp_idx.astype(int)) + 1,
            )
        else:
            self.endpoints = None

        if not (self.graph_is_up_to_date() and self.network.nodes_are_up_to_date()):
            self.network.update_nodes_if()

            edges, costs = self.get_edges_and_costs()

            self.graph = self.make_graph(
                edges=edges, costs=costs, directed=self.network.directed
            )

            self.add_missing_vertices()

        self.update_point_wkts()
        self.rules.update_rules()

    def get_edges_and_costs(self) -> Tuple[list[Tuple[str, ...]], list[float]]:
        """Creates lists of edges and costs which will be used to make the graph.
        Edges and costs between startpoints and nodes and nodes and endpoints are also added.
        """

        edges = [
            (str(source), str(target))
            for source, target in zip(
                self.network.gdf["source"], self.network.gdf["target"]
            )
        ]

        costs = list(self.network.gdf[self.rules.cost])

        edges_start, costs_start = self.startpoints.get_edges_and_costs(
            self.network.nodes, self.rules
        )
        edges = edges + edges_start
        costs = costs + costs_start

        if self.endpoints is None:
            return edges, costs

        edges_end, costs_end = self.endpoints.get_edges_and_costs(
            self.network.nodes, self.rules
        )
        edges = edges + edges_end
        costs = costs + costs_end

        return edges, costs

    def add_missing_vertices(self):
        """Adds the points that had no nodes within the search_tolerance
        to the graph. To prevent error when running the distance calculation.
        """
        self.graph.add_vertices(
            [
                idx
                for idx in self.startpoints.gdf["temp_idx"]
                if idx not in self.graph.vs["name"]
            ]
        )
        if self.endpoints is not None:
            self.graph.add_vertices(
                [
                    idx
                    for idx in self.endpoints.gdf["temp_idx"]
                    if idx not in self.graph.vs["name"]
                ]
            )

    @staticmethod
    def make_graph(
        edges: list[Tuple[str, ...]] | np.ndarray[Tuple[str, ...]],
        costs: list[float] | np.ndarray[float],
        directed: bool,
    ) -> Graph:
        """Creates an igraph Graph from a list of edges and costs."""

        assert len(edges) == len(costs)

        graph = igraph.Graph.TupleList(edges, directed=directed)

        graph.es["weight"] = costs

        assert min(graph.es["weight"]) > 0

        return graph

    def graph_is_up_to_date(self) -> bool:
        """Returns False if the rules of the graphmaking has changed,
        or if the points have changed"""

        if not hasattr(self, "graph") or not hasattr(self, "wkts"):
            return False

        if self.rules.rules_have_changed():
            return False

        if self.points_have_changed(self.startpoints.gdf, what="start"):
            return False

        if self.endpoints is None:
            return True

        if self.points_have_changed(self.endpoints.gdf, what="end"):
            return False

        return True

    def points_have_changed(self, points: GeoDataFrame, what: str) -> bool:
        """This method is best stored in the NetworkAnalysis class,
        since the point classes are initialised each time an analysis is run."""
        if self.wkts[what] != [geom.wkt for geom in points.geometry]:
            return True

        if not all(x in self.graph.vs["name"] for x in list(points.temp_idx.values)):
            return True

        return False

    def update_point_wkts(self) -> None:
        """Creates a dict of wkt lists. This method is run after the graph is created.
        If the wkts haven't updated since the last run, the graph doesn't have to be remade.
        """
        self.wkts = {}

        self.wkts["network"] = [geom.wkt for geom in self.network.gdf.geometry]

        if not hasattr(self, "startpoints"):
            return

        self.wkts["start"] = [geom.wkt for geom in self.startpoints.gdf.geometry]

        if self.endpoints is not None:
            self.wkts["end"] = [geom.wkt for geom in self.endpoints.gdf.geometry]

    def __repr__(self) -> str:
        return f"""
{self.__class__.__name__}(cost={self.rules.cost}, search_tolerance={self.rules.search_tolerance}, search_factor={self.rules.search_factor}, cost_to_nodes={self.rules.cost_to_nodes})
"""<|MERGE_RESOLUTION|>--- conflicted
+++ resolved
@@ -1,10 +1,7 @@
 from typing import Tuple
 
-<<<<<<< HEAD
 import igraph
 import numpy as np
-=======
->>>>>>> 5759ff80
 from geopandas import GeoDataFrame
 from igraph import Graph
 from pandas import DataFrame
@@ -181,6 +178,7 @@
                 id_col=id_col,
                 temp_idx_start=max(self.startpoints.gdf.temp_idx.astype(int)) + 1,
             )
+
         else:
             self.endpoints = None
 
